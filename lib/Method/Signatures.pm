--- conflicted
+++ resolved
@@ -1172,27 +1172,8 @@
     my ($proto, $msg) = @_;
     my $class = ref $proto || $proto;
 
-<<<<<<< HEAD
     my ($file, $line, $method) = carp_location_for($class);
-    die "In call to $method(), $msg at $file line $line.\n";
-=======
-    # using @CARP_NOT here even though we're not using Carp
-    # who knows? maybe someday Carp will be capable of doing what we want
-    # until then, we're rolling our own, but @CARP_NOT is still serving roughly the same purpose
-    local @CARP_NOT;
-    push @CARP_NOT, __PACKAGE__;
-    push @CARP_NOT, $class unless $class =~ /^${\__PACKAGE__}(::|$)/;
-    push @CARP_NOT, qw< Class::MOP Moose Mouse Devel::Declare >;
-    my $skip = qr/^(?:${\(join('|', @CARP_NOT))})::/;
-
-    my $level = 0;
-    my ($pack, $file, $line, $method);
-    do {
-        ($pack, $file, $line, $method) = caller(++$level);
-    } while $method =~ /$skip/ or $pack =~ /$skip/;
-
     $class->signature_error_handler("In call to $method(), $msg at $file line $line.\n");
->>>>>>> ecbc27c8
 }
 
 sub required_arg {
