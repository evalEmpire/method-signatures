--- conflicted
+++ resolved
@@ -1397,16 +1397,7 @@
 
 =head2 Earlier Perl versions
 
-<<<<<<< HEAD
-The most noticable is if an error occurs at compile time, such as a
-=======
-In Perl 5.8.x, parsing of methods at compile-time has intermittent
-issues, at least for versions of L<Devel::BeginLift> 0.001003 and
-before.  It's possible it will be fixed in future versions of
-Devel::BeginLift.
-
 The most noticeable is if an error occurs at compile time, such as a
->>>>>>> eb00f05b
 strict error, perl might not notice until it tries to compile
 something else via an C<eval> or C<require> at which point perl will
 appear to fail where there is no reason to fail.
